#include <mav_msgs/common.h>

#include "mav_path_smoothing/velocity_ramp_smoother.h"

namespace mav_planning {

void VelocityRampSmoother::setParametersFromRos(const ros::NodeHandle& nh) {
  PathSmootherBase::setParametersFromRos(nh);
}

bool VelocityRampSmoother::getPathBetweenTwoPoints(
    const mav_msgs::EigenTrajectoryPoint& start,
    const mav_msgs::EigenTrajectoryPoint& goal,
    mav_msgs::EigenTrajectoryPoint::Vector* path) const {
  path->clear();

  // Figure out what the total segment time will be.
  double total_segment_distance = (goal.position_W - start.position_W).norm();
  // Total time needed to get to max speed (or go from max speed to 0).
  double min_acceleration_time = constraints_.v_max / constraints_.a_max;
  // The amount of distance covered during the acceleration (or decceleration
  // process).
  double min_acceleration_distance =
      constraints_.v_max * min_acceleration_time -
      0.5 * constraints_.a_max * min_acceleration_time * min_acceleration_time;

  double total_segment_time = 0.0;
  // Case 1: time is shorter than the acceleration and decceleration time.
  if (total_segment_distance < 2 * min_acceleration_distance) {
    total_segment_time =
        2 * std::sqrt(total_segment_distance / constraints_.a_max);
  } else {
    // Case 2: time is longer than accel + deccel time.
    total_segment_time =
        2 * min_acceleration_time +
        (total_segment_distance - 2 * min_acceleration_distance) /
            constraints_.v_max;
  }

  size_t num_elements = total_segment_time / constraints_.sampling_dt;

  path->clear();
  path->reserve(num_elements);

  Eigen::Vector3d path_direction =
      (goal.position_W - start.position_W).normalized();

  mav_msgs::EigenTrajectoryPoint point;
  point.position_W = start.position_W;
  point.orientation_W_B = goal.orientation_W_B;
  point.velocity_W = Eigen::Vector3d::Zero();
  point.time_from_start_ns = 0;
  int64_t dt_ns = mav_msgs::secondsToNanoseconds(constraints_.sampling_dt);

  if (verbose_) {
    ROS_INFO(
        "=== Ramp Statistics ==\n"
        "Total length [m]: %f\nTotal time [s]: %f\nNumber of samples: %lu\n"
        "Min accel dist [m]: %f\nMin accel time [s]: %f",
        total_segment_distance, total_segment_time, num_elements,
        min_acceleration_distance, min_acceleration_time);
  }

  // Treat this as a 1D problem since it is. ;)
  double position = 0;
  double velocity = 0;
  int64_t current_time = 0;

  for (size_t i = 0; i < num_elements; ++i) {
    // Integrate velocity to get position.
    position += velocity * constraints_.sampling_dt;

    // Figure out if we're accelerating, deccelerating, or neither.
    // Handle Case 1 first:
    if (total_segment_time < min_acceleration_time * 2) {
      // units: [current_time] = ns, [total_segment_time] = s
<<<<<<< HEAD
      if (current_time/1.0e9 < total_segment_time / 2.0) {
=======
      if (current_time / 1.0e9 < total_segment_time / 2.0) {
>>>>>>> 51b83ea1
        velocity += constraints_.a_max * constraints_.sampling_dt;
      } else {
        velocity -= constraints_.a_max * constraints_.sampling_dt;
      }
    } else {
      // Case 2
      if (position <= min_acceleration_distance) {
        velocity += constraints_.a_max * constraints_.sampling_dt;
      } else if ((total_segment_distance - position) <=
                 min_acceleration_distance) {
        velocity -= constraints_.a_max * constraints_.sampling_dt;
      }
    }

    // Make sure to meet constraints (could be passed/missed due to
    // discretization error).
    if (position > total_segment_distance) {
      position = total_segment_distance;
    }
    if (velocity > constraints_.v_max) {
      velocity = constraints_.v_max;
    }
    if (velocity < 0) {
      velocity = 0;
    }

    // Convert back to 3D.
    point.position_W = start.position_W + path_direction * position;
    point.velocity_W = path_direction * velocity;
    point.orientation_W_B = goal.orientation_W_B;
    point.time_from_start_ns = current_time;
    path->emplace_back(point);
    current_time += dt_ns;
  }
  point.position_W = goal.position_W;
  point.orientation_W_B = goal.orientation_W_B;
  point.velocity_W = Eigen::Vector3d::Zero();
  point.time_from_start_ns += dt_ns;
  path->emplace_back(point);

  return true;
}

}  // namespace mav_planning<|MERGE_RESOLUTION|>--- conflicted
+++ resolved
@@ -74,11 +74,7 @@
     // Handle Case 1 first:
     if (total_segment_time < min_acceleration_time * 2) {
       // units: [current_time] = ns, [total_segment_time] = s
-<<<<<<< HEAD
-      if (current_time/1.0e9 < total_segment_time / 2.0) {
-=======
       if (current_time / 1.0e9 < total_segment_time / 2.0) {
->>>>>>> 51b83ea1
         velocity += constraints_.a_max * constraints_.sampling_dt;
       } else {
         velocity -= constraints_.a_max * constraints_.sampling_dt;
